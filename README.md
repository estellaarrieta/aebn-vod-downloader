--- conflicted
+++ resolved
@@ -51,13 +51,7 @@
 |`-sn SCENE, --scene SCENE`|Download a single scene using the relevant scene number on AEBN|
 |`-start SCENE_START, --scene_start SCENE_START`| Specify the start segment|
 |`-end SCENE_END, --scene_end SCENE_END`|Specify the end segment|
-<<<<<<< HEAD
-|`-c, --covers`|Download covers|
-|`-o, --overwrite`|Overwrite existing segments on the disk|
-|`-k, --keep`|Keep segments after download|
-|`-t, --threads`|Threads for concurrent downloads (default=10)|
-=======
 |`-c, --covers`|Download front and back covers|
 |`-o, --overwrite`|Overwrite existing audio and video segments if already present|
 |`-k, --keep`|Keep audio and video segments after download|
->>>>>>> 77ac2d83
+|`-t, --threads`|Threads for concurrent downloads (default=10)|