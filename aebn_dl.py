#!/usr/bin/env python3
import argparse
import datetime
import email.utils as eut
import math
import os
import shutil
import subprocess
import sys
import time

from urllib3.util.retry import Retry

try:
    from tqdm import tqdm
except ModuleNotFoundError:
    print("You need to install the lxml module. (https://pypi.org/project/tqdm/)")
    print("If you have pip (normally installed with python), run this command in a terminal (cmd): pip install tqdm")
    sys.exit()

try:
    import lxml.etree as ET
    from lxml import html
except ModuleNotFoundError:
    print("You need to install the lxml module. (https://pypi.org/project/lxml/)")
    print("If you have pip (normally installed with python), run this command in a terminal (cmd): pip install lxml")
    sys.exit()

try:
    import requests
    from requests.adapters import HTTPAdapter
except ModuleNotFoundError:
    print("You need to install the requests module. (https://pypi.org/project/requests/)")
    print("If you have pip (normally installed with python), run this command in a terminal (cmd): pip install requests")
    sys.exit()


class Movie:
    def __init__(self, url, target_height=None, start_segment=None, end_segment=None, ffmpeg_dir=None, scene_n=None,
                 download_covers=False, overwrite_existing_segmets=False, keep_segments_after_download=False, target_download_dir=None):

        self.movie_url = url
        self.target_height = target_height
        self.start_segment = start_segment
        self.end_segment = end_segment
        self.ffmpeg_dir = ffmpeg_dir
        self.scene_n = scene_n
        self.download_covers = download_covers
        self.overwrite_existing_segmets = overwrite_existing_segmets
        self.keep_segments_after_download = keep_segments_after_download
        self.target_download_dir = target_download_dir
        self.stream_types = ["a", "v"]

<<<<<<< HEAD
    def _construct_paths(self):
        if self.target_download_dir:
            target_working_dir = self.target_download_dir
            if not os.path.exists(target_working_dir):
                os.makedirs(target_working_dir)
        else:
            target_working_dir = os.getcwd()

        self.mux_dir_path = target_working_dir
        self.download_dir_path = os.path.join(target_working_dir, self.movie_id)
        self.audio_stream_path = os.path.join(self.download_dir_path, f"a_{self.movie_id}.mp4")
        self.video_stream_path = os.path.join(self.download_dir_path, f"v_{self.movie_id}.mp4")

    def download(self):
        print(f"Input URL: {self.movie_url}")
        print(f"Saving to: {self.target_download_dir}")
=======
    def download(self):
        print(f"Input URL: {self.movie_url}")
        self._session_prep()
>>>>>>> 8b61c958
        self._scrape_info()
        self._ffmpeg_check()
        self._construct_paths()
        self._download_segments()
        print("Download complete")
        self._join_segments()
        self._ffmpeg_mux_video_audio(self.video_stream_path, self.audio_stream_path)
        if not self.keep_segments_after_download:
            self._temp_folder_cleanup()
        print("All done!")
        print(self.file_name + ".mp4")

    def _session_prep(self):
        # https://stackoverflow.com/a/47475019/14931505
        self.session = requests.Session()
        retry = Retry(connect=3, backoff_factor=0.5)
        adapter = HTTPAdapter(max_retries=retry)
        self.session.mount('http://', adapter)
        self.session.mount('https://', adapter)

    def _construct_paths(self):
        self.download_dir_path = os.path.join(os.getcwd(), self.movie_id)
        self.audio_stream_path = os.path.join(self.download_dir_path, f"a_{self.movie_id}.mp4")
        self.video_stream_path = os.path.join(self.download_dir_path, f"v_{self.movie_id}.mp4")

    def _remove_chars(self, text):
        for ch in ['#', '?', '!', ':', '<', '>', '"', '/', '\\', '|', '*']:
            if ch in text:
                text = text.replace(ch, '')
        return text

    def _scrape_info(self):
        content = html.fromstring(self.session.get(self.movie_url).content)
        self.url_content_type = self.movie_url.split("/")[2].split(".")[0]
        self.movie_id = self.movie_url.split("/")[5]
        self.studio_name = content.xpath('//*[@class="dts-studio-name-wrapper"]/a/text()')[0].strip()
        self.movie_name = content.xpath('//*[@class="dts-section-page-heading-title"]/h1/text()')[0].strip()
        total_duration_string = content.xpath('//*[@class="section-detail-list-item-duration"][2]/text()')[0].strip()
        self.total_duration_seconds = self._time_string_to_seconds(total_duration_string)
        self._get_new_manifest_url()
        self._get_manifest_content()
        self._parse_manifest()
        self._calcualte_scenes_segments()
        self.studio_name = self._remove_chars(self.studio_name)
        self.movie_name = self._remove_chars(self.movie_name)
        self.file_name = f"{self.studio_name} - {self.movie_name}"
        if self.download_covers:
            try:
                self.cover_front = content.xpath('//*[@class="dts-movie-boxcover-front"]//img/@src')[0].strip()
                self.cover_front = 'https:' + self.cover_front.split("?")[0]
                self.cover_back = content.xpath('//*[@class="dts-movie-boxcover-back"]//img/@src')[0].strip()
                self.cover_back = 'https:' + self.cover_back.split("?")[0]
                self._get_covers(self.cover_front, 'cover-a')
                self._get_covers(self.cover_back, 'cover-b')
            except Exception as e:
                print("Error fetching cover urls: ", e)
        if self.scene_n:
            self.file_name += f" Scene {self.scene_n}"
        self.file_name += f" {self.target_height}p"
        print(self.file_name)

    def _get_covers(self, cover_url, cover_name):
        cover_extension = os.path.splitext(cover_url)[1]
        output = f'{self.file_name} {cover_name}{cover_extension}'

        if os.path.isfile(output):
            return

        # Save file from http with server timestamp https://stackoverflow.com/a/58814151/3663357
        r = self.session.get(cover_url)
        f = open(output, "wb")
        f.write(r.content)
        f.close()
        last_modified = r.headers["last-modified"]
        modified = time.mktime(datetime.datetime(*eut.parsedate(last_modified)[:6]).timetuple())  # type: ignore
        now = time.mktime(datetime.datetime.today().timetuple())
        os.utime(output, (now, modified))

        if os.path.isfile(output):
            print("Saved cover:", output)

    def _broaden_scene_boundaries(self, scenes_timecodes):
        scenes_boundaries = []
        for i in range(0, len(scenes_timecodes)):
            # Replaces the first element with the last element of the previous sublist
            # and the last element with the first element of the next sublist
            if i == 0 and i == len(scenes_timecodes) - 1:
                scene_boundaries = [0, self.total_number_of_segments]
            elif i == 0:
                scene_boundaries = [0, scenes_timecodes[i + 1][0] - 1]
            elif i == len(scenes_timecodes) - 1:
                scene_boundaries = [scenes_timecodes[i - 1][1] + 1, self.total_number_of_segments]
            else:
                scene_boundaries = [scenes_timecodes[i - 1][1] + 1, scenes_timecodes[i + 1][0] - 1]
            scenes_boundaries.append(scene_boundaries)
        return scenes_boundaries

    def _calcualte_scenes_segments(self):
        self.scenes_boundaries = []
        response = html.fromstring(self.session.get(f"https://m.aebn.net/movie/{self.movie_id}").content)
        scene_elems = response.xpath('//div[@class="scroller"]')
        for scene_el in scene_elems:
            start_timing = int(scene_el.get("data-time-start"))
            start_segment = math.ceil(int(start_timing) / self.segment_duration)
            end_timing = start_timing + int(scene_el.get("data-time-duration"))
            end_segment = math.ceil(int(end_timing) / self.segment_duration)
            self.scenes_boundaries.append([start_segment, end_segment])

    def _ffmpeg_check(self):
        ffmpeg_exe = shutil.which("ffmpeg") is not None
        if not ffmpeg_exe and self.ffmpeg_dir is None:
            sys.exit("ffmpeg not found! please add it to PATH, or provide it's directory as a parameter")

    def _time_string_to_seconds(self, time_string):
        time_parts = list(map(int, time_string.split(':')))
        time_parts.reverse()  # Reverse the list to start from seconds
        total_seconds = 0
        for i, part in enumerate(time_parts):
            if i == 0:  # Seconds
                total_seconds += part
            elif i == 1:  # Minutes
                total_seconds += part * 60
            elif i == 2:  # Hours
                total_seconds += part * 3600
        return total_seconds

    def _get_manifest_content(self):
        # Make HTTP request to get the manifest
        response = self.session.get(self.manifest_url)
        response.raise_for_status()  # Raise an exception for non-2xx status codes
        self.manifest_content = response.content

    def _get_new_manifest_url(self):
        headers = {}
        headers["content-type"] = "application/x-www-form-urlencoded"
        data = f"movieId={self.movie_id}&isPreview=true&format=DASH"
        content = self.session.post(f"https://{self.url_content_type}.aebn.com/{self.url_content_type}/deliver", headers=headers, data=data).json()
        self.manifest_url = content["url"]

    def _sort_video_streams(self, video_stream_elements):
        video_streams = []
        for element in video_stream_elements:
            video_streams.append([element.get('id'), int(element.get('height'))])
        video_streams = sorted(video_streams, key=lambda x: x[1])
        return video_streams

    def _parse_manifest(self):
        # Parse the XML manifest
        root = ET.fromstring(self.manifest_content, None)
        self.total_number_of_segments = self._total_number_of_segments_calc(root, self.total_duration_seconds)
        video_adaptation_sets = root.xpath('.//*[local-name()="AdaptationSet" and @mimeType="video/mp4"]//*[local-name()="Representation"]')
        video_streams = self._sort_video_streams(video_adaptation_sets)
        print("Available video streams:")
        self.audio_stream_id, _ = video_streams[-1]
        for video_stream in video_streams:
            print(video_stream[1])
        if self.target_height == 0:
            self.video_stream_id, self.target_height = video_streams[0]
        elif self.target_height == 1:
            self.video_stream_id, self.target_height = video_streams[-1]
        elif self.target_height:
            self.video_stream_id = next((sublist[0] for sublist in video_streams if sublist[1] == self.target_height), None)
            if not self.video_stream_id:
                raise RuntimeError(f"Target video resolution height {self.target_height} not found")

    def _total_number_of_segments_calc(self, root, total_duration_seconds):
        # Get timescale
        timescale = float(root.xpath('.//*[local-name()="AdaptationSet" and @mimeType="video/mp4"]//*[local-name()="SegmentTemplate"]/@timescale')[0])
        duration = float(root.xpath('.//*[local-name()="AdaptationSet" and @mimeType="video/mp4"]//*[local-name()="SegmentTemplate"]/@duration')[0])
        # segment duration calc
        self.segment_duration = duration / timescale
        # number of segments calc
        total_number_of_segments = total_duration_seconds / self.segment_duration
        total_number_of_segments = math.ceil(total_number_of_segments)
        print(f"total segments: {total_number_of_segments}")
        return total_number_of_segments

    def _temp_folder_cleanup(self):
        print("Deleting segment folder")
        if os.path.islink(self.download_dir_path):
            raise RuntimeError("Symlink detected! Refusing to remove.")
        elif os.path.isdir(self.download_dir_path):
            shutil.rmtree(self.download_dir_path)
        else:
            print(f"Unexpected path type: {self.download_dir_path}")

    def _download_segments(self):
        self.base_stream_url = self.manifest_url.rsplit('/', 1)[0]
        if self.scene_n:
            try:
                self.start_segment, self.end_segment = self.scenes_boundaries[self.scene_n - 1]
            except IndexError:
                sys.exit(f"Scene {self.scene_n} not found!")

        for stream_type in self.stream_types:
            if not self.start_segment:
                self.start_segment = 1
            if not self.end_segment:
                self.end_segment = self.total_number_of_segments
            if stream_type == "a":
                stream_id = self.audio_stream_id
                tqdm_desc = "Audio download"
            elif stream_type == "v":
                stream_id = self.video_stream_id
                tqdm_desc = "Video download"
            self._download_segment( stream_type, 0, stream_id)
            segments_to_download = range(self.start_segment, self.end_segment + 1)
            for current_segment_number in tqdm(segments_to_download, desc=tqdm_desc):
                if not self._download_segment(stream_type, current_segment_number, stream_id):
                    # segment download error, trying again with a new manifest
                    self._session_prep()
                    self._get_new_manifest_url()
                    self._get_manifest_content()
                    self.base_stream_url = self.manifest_url.rsplit('/', 1)[0]
                    if not self._download_segment(stream_type, current_segment_number, stream_id):
                        sys.exit(f"{stream_type}_{stream_id}_{current_segment_number} download error")

    def _download_segment(self, segment_type, current_segment_number, stream_id):
        if current_segment_number == 0:
            segment_url = f"{self.base_stream_url}/{segment_type}i_{stream_id}.mp4d"
        else:
            segment_url = f"{self.base_stream_url}/{segment_type}_{stream_id}_{current_segment_number}.mp4d"
        segment_file_name = f"{segment_type}_{stream_id}_{current_segment_number}.mp4"
        segment_path = os.path.join(self.download_dir_path, segment_file_name)
        if os.path.exists(segment_path) and not self.overwrite_existing_segmets:
            # print(f"found {segment_file_name}")
            return True
        try:
            response = self.session.get(segment_url)
        except:
            return False
        if response.status_code == 404 and current_segment_number == self.total_number_of_segments:
            # just skip if the last segment does not exists
            # segment calc returns a rouded up float which sometimes bigger that the actual number of segments
            self.end_segment -= 1
            return True
        if response.status_code >= 403 or not response.content:
            return False
        if not os.path.exists(self.download_dir_path):
            os.mkdir(self.download_dir_path)
        with open(segment_path, 'wb') as f:
            f.write(response.content)
        return True

    def _ffmpeg_mux_video_audio(self, video_path, audio_path):
        output_file = f"{self.file_name}.mp4"
<<<<<<< HEAD
        output_path = os.path.join(self.mux_dir_path, output_file)
        cmd = f'ffmpeg -i "{video_path}" -i "{audio_path}" -c copy "{output_path}"'
=======
        output_path = os.path.join(os.getcwd(), output_file)
        cmd = f'ffmpeg -i "{video_path}" -i "{audio_path}" -c copy "{output_path}" -loglevel warning'
>>>>>>> 8b61c958
        if self.ffmpeg_dir:
            out = subprocess.run(cmd, shell=True, cwd=self.ffmpeg_dir)
        else:
            out = subprocess.run(cmd, shell=True)
        assert out.returncode == 0

    def _join_files(self, files, output_path, tqdm_desc):
        with open(output_path, 'wb') as f:
            for segment_file_path in tqdm(files, desc=tqdm_desc):
                with open(segment_file_path, 'rb') as segment_file:
                    content = segment_file.read()
                    segment_file.close()
                    f.write(content)
                if not self.keep_segments_after_download:
                    os.remove(segment_file_path)

    def _join_segments(self):
        # delete old joined streams if found
        if os.path.exists(self.audio_stream_path):
            os.remove(self.audio_stream_path)
        if os.path.exists(self.video_stream_path):
            os.remove(self.video_stream_path)

        audio_files = []
        video_files = []
        audio_files.append(os.path.join(self.download_dir_path, f"a_{self.audio_stream_id}_0.mp4"))
        video_files.append(os.path.join(self.download_dir_path, f"v_{self.video_stream_id}_0.mp4"))
        for num in range(self.start_segment, self.end_segment):
            audio_files.append(os.path.join(self.download_dir_path, f"a_{self.audio_stream_id}_{num}.mp4"))
            video_files.append(os.path.join(self.download_dir_path, f"v_{self.video_stream_id}_{num}.mp4"))
        # video_files = sorted(video_files, key=lambda i: int(os.path.splitext(os.path.basename(i))[0].split("_")[1]))
        # audio_files = sorted(audio_files, key=lambda i: int(os.path.splitext(os.path.basename(i))[0].split("_")[1]))

        # concat all audio segment data into a single file
        self._join_files(audio_files, self.audio_stream_path, tqdm_desc='Joining audio files')

        # concat all video segment data into a single file
        self._join_files(video_files, self.video_stream_path, tqdm_desc='Joining video files')


if __name__ == "__main__":
    parser = argparse.ArgumentParser()
    parser.add_argument("url", help="URL of the movie")
    parser.add_argument("-d", "--download_dir", type=str, help="Specify a download directory")
    parser.add_argument("-r", "--resolution", type=int, default=1, help="Target video resolution height. Use 0 to select the lowest. Default is the highest")
    parser.add_argument("-f", "--ffmpeg", type=str, help="ffmpeg directory")
    parser.add_argument("-sn", "--scene", type=int, help="Target scene to download")
    parser.add_argument("-start", "--start_segment", type=int, help="Specify the start segment")
    parser.add_argument("-end", "--end_segment", type=int, help="Specify the end segment")
    parser.add_argument("-c", "--covers", action="store_true", help="Download covers")
    parser.add_argument("-o", "--overwrite", action="store_true", help="Overwrite existing segments on the disk")
    parser.add_argument("-k", "--keep", action="store_true", help="Keep segments after download")
    args = parser.parse_args()
    movie_instance = Movie(
        url=args.url,
        target_download_dir=args.download_dir,
        ffmpeg_dir=args.ffmpeg,
        target_height=args.resolution,
        scene_n=args.scene,
        start_segment=args.start_segment,
        end_segment=args.end_segment,
        download_covers=args.covers,
        overwrite_existing_segmets=args.overwrite,
        keep_segments_after_download=args.keep,
    )
    movie_instance.download()<|MERGE_RESOLUTION|>--- conflicted
+++ resolved
@@ -51,28 +51,10 @@
         self.target_download_dir = target_download_dir
         self.stream_types = ["a", "v"]
 
-<<<<<<< HEAD
-    def _construct_paths(self):
-        if self.target_download_dir:
-            target_working_dir = self.target_download_dir
-            if not os.path.exists(target_working_dir):
-                os.makedirs(target_working_dir)
-        else:
-            target_working_dir = os.getcwd()
-
-        self.mux_dir_path = target_working_dir
-        self.download_dir_path = os.path.join(target_working_dir, self.movie_id)
-        self.audio_stream_path = os.path.join(self.download_dir_path, f"a_{self.movie_id}.mp4")
-        self.video_stream_path = os.path.join(self.download_dir_path, f"v_{self.movie_id}.mp4")
-
     def download(self):
         print(f"Input URL: {self.movie_url}")
         print(f"Saving to: {self.target_download_dir}")
-=======
-    def download(self):
-        print(f"Input URL: {self.movie_url}")
         self._session_prep()
->>>>>>> 8b61c958
         self._scrape_info()
         self._ffmpeg_check()
         self._construct_paths()
@@ -94,7 +76,15 @@
         self.session.mount('https://', adapter)
 
     def _construct_paths(self):
-        self.download_dir_path = os.path.join(os.getcwd(), self.movie_id)
+        if self.target_download_dir:
+            target_working_dir = self.target_download_dir
+            if not os.path.exists(target_working_dir):
+                os.makedirs(target_working_dir)
+        else:
+            target_working_dir = os.getcwd()
+
+        self.mux_dir_path = target_working_dir
+        self.download_dir_path = os.path.join(target_working_dir, self.movie_id)
         self.audio_stream_path = os.path.join(self.download_dir_path, f"a_{self.movie_id}.mp4")
         self.video_stream_path = os.path.join(self.download_dir_path, f"v_{self.movie_id}.mp4")
 
@@ -319,13 +309,10 @@
 
     def _ffmpeg_mux_video_audio(self, video_path, audio_path):
         output_file = f"{self.file_name}.mp4"
-<<<<<<< HEAD
+
         output_path = os.path.join(self.mux_dir_path, output_file)
-        cmd = f'ffmpeg -i "{video_path}" -i "{audio_path}" -c copy "{output_path}"'
-=======
-        output_path = os.path.join(os.getcwd(), output_file)
         cmd = f'ffmpeg -i "{video_path}" -i "{audio_path}" -c copy "{output_path}" -loglevel warning'
->>>>>>> 8b61c958
+        
         if self.ffmpeg_dir:
             out = subprocess.run(cmd, shell=True, cwd=self.ffmpeg_dir)
         else:
