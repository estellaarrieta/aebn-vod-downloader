#!/usr/bin/env python3
import argparse
import datetime
import email.utils as eut
import logging
import math
import os
import queue
import shutil
import signal
import subprocess
import sys
import threading
import time
from pathlib import Path
from urllib.parse import urlparse

from urllib3.util.retry import Retry

try:
    import lxml.etree as ET
    import requests
    from fake_useragent import UserAgent
    from lxml import html
    from requests.adapters import HTTPAdapter
    from tqdm import tqdm
except ModuleNotFoundError:
    print("""
You need to install required modules:
    lxml (https://pypi.org/project/lxml/)
    requests (https://pypi.org/project/requests/)
    fake-useragent (https://pypi.org/project/fake-useragent/)
    tqdm (https://pypi.org/project/tqdm/)

If you have pip (normally installed with python), run this command in a terminal (cmd):
    pip install lxml requests tqdm fake-useragent
    or
    pip3 install lxml requests tqdm fake-useragent
          """)
    sys.exit()


class Movie:
    def __init__(self, url, target_height, start_segment, end_segment, ffmpeg_dir, scene_n, output_dir, work_dir,
                 scene_padding, is_silent, download_covers=False, overwrite_existing_files=False, keep_segments_after_download=False,
<<<<<<< HEAD
                 resolution_force=False, include_performer_names=False):
=======
                 resolution_force=False):
>>>>>>> a48eab01

        self.movie_url = url
        self.output_dir = output_dir or os.getcwd()
        self.work_dir = work_dir or os.getcwd()
        self.target_height = target_height
        self.resolution_force = resolution_force
<<<<<<< HEAD
        self.include_performer_names = include_performer_names
=======
>>>>>>> a48eab01
        self.start_segment = start_segment
        self.end_segment = end_segment
        self.ffmpeg_dir = ffmpeg_dir
        self.scene_n = scene_n
        self.download_covers = download_covers
        self.overwrite_existing_files = overwrite_existing_files
        self.keep_segments_after_download = keep_segments_after_download
        self.scene_padding = scene_padding
        self.stream_types = ["a", "v"]
        self.is_silent = is_silent

    def download(self):
        logger.info(f"Input URL: {self.movie_url}")
        logger.info(f"Output dir: {self.output_dir}")
        logger.info(f"Work dir: {self.work_dir}")
        if self.scene_padding:
            if self.scene_n:
                logger.info(f"Scene padding: {self.scene_padding} seconds")
            else:
                logger.info(f"Downloading the full movie, scene padding will be ignored")
        if self.target_height > 1:
            logger.info(f"Target resolution: {self.target_height}")
        elif self.target_height == 1:
            logger.info(f"Target resolution: Highest")
        elif self.target_height == 0:
            logger.info(f"Target resolution: Lowest")
        self._ffmpeg_check()
        self._session_prep()
        self._scrape_info()
        self._construct_paths()
        self._get_new_manifest_url()
        self._get_manifest_content()
        self._parse_manifest()
        self.file_name += f" Scene {self.scene_n}" if self.scene_n else ""
<<<<<<< HEAD
        self.file_name += " " + ", ".join(self.performers) if self.include_performer_names else ""
=======
>>>>>>> a48eab01
        self.file_name += f" {self.target_height}p"
        logger.info(self.file_name)
        if self.scene_n:
            self._calcualte_scenes_boundaries()
        self._download_segments()
        self._join_segments()
        self._ffmpeg_mux_video_audio(self.video_stream_path, self.audio_stream_path)
        self._temp_folder_cleanup()
        logger.info("All done!")
        logger.info(self.file_name + ".mp4")

    def _session_prep(self):
        # https://stackoverflow.com/a/47475019/14931505
        self.session = requests.Session()
        retry = Retry(connect=3, backoff_factor=0.5)
        adapter = HTTPAdapter(max_retries=retry)
        self.session.mount('http://', adapter)
        self.session.mount('https://', adapter)

        # setting random user agent
<<<<<<< HEAD
        self.session.headers["User-Agent"] = UserAgent().random
=======
        user_agent = UserAgent()
        random_user_agent = user_agent.random
        self.session.headers["User-Agent"] = random_user_agent
>>>>>>> a48eab01

    def _construct_paths(self):
        if not os.path.exists(self.output_dir):
            os.makedirs(self.output_dir)

        self.work_dir = os.path.join(self.work_dir, self.movie_id)

        if not os.path.exists(self.work_dir):
            os.makedirs(self.work_dir)

        self.audio_stream_path = os.path.join(self.work_dir, f"a_{self.movie_id}.mp4")
        self.video_stream_path = os.path.join(self.work_dir, f"v_{self.movie_id}.mp4")

    def _remove_chars(self, text):
        for ch in ['#', '?', '!', ':', '<', '>', '"', '/', '\\', '|', '*']:
            if ch in text:
                text = text.replace(ch, '')
        return text

    def _scrape_info(self):
        content = html.fromstring(self.session.get(self.movie_url).content)
        self.url_content_type = self.movie_url.split("/")[3]
        self.movie_id = self.movie_url.split("/")[5]
        self.studio_name = content.xpath('//*[@class="dts-studio-name-wrapper"]/a/text()')[0].strip()
        self.movie_name = content.xpath('//*[@class="dts-section-page-heading-title"]/h1/text()')[0].strip()
        total_duration_string = content.xpath('//*[@class="section-detail-list-item-duration"][2]/text()')[0].strip()
        self.total_duration_seconds = self._time_string_to_seconds(total_duration_string)
        self.studio_name = self._remove_chars(self.studio_name)
        self.movie_name = self._remove_chars(self.movie_name)
        self.file_name = f"{self.studio_name} - {self.movie_name}"
<<<<<<< HEAD
        if self.include_performer_names:
            if self.scene_n:
                self.performers = content.xpath(f'(//li[@class="dts-scene-strip-stars"])[{self.scene_n}]//a/text()')
            else:
                self.performers = content.xpath(f'//section[@id="dtsPanelStarsDetailMovie"]//a/@title')
=======
>>>>>>> a48eab01
        if self.download_covers:
            try:
                self.cover_front = content.xpath('//*[@class="dts-movie-boxcover-front"]//img/@src')[0].strip()
                self.cover_front = 'https:' + self.cover_front.split("?")[0]
                self.cover_back = content.xpath('//*[@class="dts-movie-boxcover-back"]//img/@src')[0].strip()
                self.cover_back = 'https:' + self.cover_back.split("?")[0]
                self._get_covers(self.cover_front, 'cover-a')
                self._get_covers(self.cover_back, 'cover-b')
            except Exception as e:
                logger.warning("Error fetching cover urls: ", e)
<<<<<<< HEAD

    def _get_covers(self, cover_url, cover_name):
        cover_extension = os.path.splitext(cover_url)[1]
        output = os.path.join(self.output_dir, f'{self.file_name} {cover_name}{cover_extension}')

        if os.path.isfile(output):
            return

        # Save file from http with server timestamp https://stackoverflow.com/a/58814151/3663357
        r = self.session.get(cover_url)
        f = open(output, "wb")
        f.write(r.content)
        f.close()
        last_modified = r.headers["last-modified"]
        modified = time.mktime(datetime.datetime(*eut.parsedate(last_modified)[:6]).timetuple())  # type: ignore
        now = time.mktime(datetime.datetime.today().timetuple())
        os.utime(output, (now, modified))

=======

    def _get_covers(self, cover_url, cover_name):
        cover_extension = os.path.splitext(cover_url)[1]
        output = os.path.join(self.target_download_dir, f'{self.file_name} {cover_name}{cover_extension}')

        if os.path.isfile(output):
            return

        # Save file from http with server timestamp https://stackoverflow.com/a/58814151/3663357
        r = self.session.get(cover_url)
        f = open(output, "wb")
        f.write(r.content)
        f.close()
        last_modified = r.headers["last-modified"]
        modified = time.mktime(datetime.datetime(*eut.parsedate(last_modified)[:6]).timetuple())  # type: ignore
        now = time.mktime(datetime.datetime.today().timetuple())
        os.utime(output, (now, modified))

>>>>>>> a48eab01
        if os.path.isfile(output):
            logger.info("Saved cover:", output)

    def _calcualte_scenes_boundaries(self):
        # using data from m.aebn.net to calcualte scene segment boundaries
        self.scenes_boundaries = []
        response = html.fromstring(self.session.get(f"https://m.aebn.net/movie/{self.movie_id}").content)
        scene_elems = response.xpath('//div[@class="scroller"]')
        for scene_el in scene_elems:
            start_timing = int(scene_el.get("data-time-start"))
            end_timing = start_timing + int(scene_el.get("data-time-duration"))
            if self.scene_padding and self.scene_n:
                start_timing_padded = start_timing - self.scene_padding
                start_timing = start_timing_padded if start_timing_padded >= 0 else 0
                end_timing_padded = end_timing + self.scene_padding
                end_timing = end_timing_padded if end_timing_padded <= self.total_duration_seconds else self.total_duration_seconds
            start_segment = math.floor(int(start_timing) / self.segment_duration)
            end_segment = math.ceil(int(end_timing) / self.segment_duration)
            self.scenes_boundaries.append([start_segment, end_segment])

    def _ffmpeg_check(self):
        # check if ffmpeg is available
        ffmpeg_exe = shutil.which("ffmpeg") is not None
        if not ffmpeg_exe and self.ffmpeg_dir is None:
            sys.exit("ffmpeg not found! please add it to PATH, or provide it's directory as a parameter")

    def _time_string_to_seconds(self, time_string):
        time_parts = list(map(int, time_string.split(':')))
        time_parts.reverse()  # Reverse the list to start from seconds
        total_seconds = 0
        for i, part in enumerate(time_parts):
            if i == 0:  # Seconds
                total_seconds += part
            elif i == 1:  # Minutes
                total_seconds += part * 60
            elif i == 2:  # Hours
                total_seconds += part * 3600
        return total_seconds

    def _get_manifest_content(self):
        # Make HTTP request to get the manifest
        response = self.session.get(self.manifest_url)
        response.raise_for_status()  # Raise an exception for non-2xx status codes
        self.manifest_content = response.content

    def _get_new_manifest_url(self):
        headers = {}
        headers["content-type"] = "application/x-www-form-urlencoded"
        data = f"movieId={self.movie_id}&isPreview=true&format=DASH"
        content = self.session.post(f"https://{self.url_content_type}.aebn.com/{self.url_content_type}/deliver", headers=headers, data=data).json()
        self.manifest_url = content["url"]
        self.base_stream_url = self.manifest_url.rsplit('/', 1)[0]

    def _sort_streams_by_video_height(self, video_stream_elements):
        video_streams = [(element.get('id'), int(element.get('height'))) for element in video_stream_elements]
        sorted_video_streams = sorted(video_streams, key=lambda video_stream: video_stream[1])
        return sorted_video_streams
<<<<<<< HEAD

    def _find_best_good_audio_stream(self, video_streams):
        # some audio streams can be corrupted, using ffmpeg to test
        def ffmpeg_error_check(audio_bytes):
            cmd = 'ffmpeg -f mp4 -i pipe:0 -f null -'

=======

    def _find_best_good_audio_stream(self, video_streams):
        # some audio streams can be corrupted, using ffmpeg to test
        def ffmpeg_error_check(audio_bytes):
            cmd = 'ffmpeg -f mp4 -i pipe:0 -f null -'

>>>>>>> a48eab01
            # Use subprocess.Popen with PIPE to create a pipe for input
            process = subprocess.Popen(cmd, shell=True, stdin=subprocess.PIPE, stderr=subprocess.PIPE)

            # Write the audio bytes to the stdin of the FFmpeg process
            _, stderr_data = process.communicate(input=audio_bytes)
            # logger.info(stderr_data.decode())

            # Check if FFmpeg found any errors
            if b"Multiple frames in a packet" in stderr_data or b"Error" in stderr_data:
                return True  # Errors found
            else:
                return False  # No errors found
        for stream_id, _ in reversed(video_streams):
<<<<<<< HEAD
            seg_init = self._download_segment("a", stream_id, return_bytes=True)
            # grab audio segment from the middle of the stream
            data_segment_number = int(self.total_number_of_segments / 2)
            seg_data = self._download_segment("a", stream_id, return_bytes=True, current_segment_number=data_segment_number)
            if not ffmpeg_error_check(seg_init + seg_data):  # type: ignore
=======
            seg_0 = self._download_segment("a", 0, stream_id, return_bytes=True)
            # grab audio segment from the middle of the stream
            data_segment_number = int(self.total_number_of_segments / 2)
            seg_data = self._download_segment("a", data_segment_number, stream_id, return_bytes=True)
            if not ffmpeg_error_check(seg_0 + seg_data):  # type: ignore
>>>>>>> a48eab01
                return stream_id
            else:
                # logger.info("Skipping bad audio stream")
                pass

    def _parse_manifest(self):
        # Parse the XML manifest
        root = ET.fromstring(self.manifest_content, None)
        self.total_number_of_segments = self._total_number_of_segments_calc(root, self.total_duration_seconds)
        video_adaptation_sets = root.xpath('.//*[local-name()="AdaptationSet" and @mimeType="video/mp4"]//*[local-name()="Representation"]')
        video_streams = self._sort_streams_by_video_height(video_adaptation_sets)
        streams_res_string = " ".join(str(video_stream[1]) for video_stream in video_streams)
        logger.info("Available video streams: %s", streams_res_string)
        self.audio_stream_id = self._find_best_good_audio_stream(video_streams)
        if self.target_height == 0:
            self.video_stream_id, self.target_height = video_streams[0]
        elif self.target_height == 1:
            self.video_stream_id, self.target_height = video_streams[-1]
        elif self.target_height:
            self.video_stream_id = next((sublist[0] for sublist in video_streams if sublist[1] == self.target_height), None)
            if not self.video_stream_id and self.resolution_force:
                raise RuntimeError(f"Target video resolution height {self.target_height} not found")
            else:
                self.video_stream_id, self.target_height = next((sublist for sublist in reversed(video_streams) if sublist[1] <= self.target_height), None)

    def _total_number_of_segments_calc(self, root, total_duration_seconds):
        # Get timescale
        timescale = float(root.xpath('.//*[local-name()="AdaptationSet" and @mimeType="video/mp4"]//*[local-name()="SegmentTemplate"]/@timescale')[0])
        duration = float(root.xpath('.//*[local-name()="AdaptationSet" and @mimeType="video/mp4"]//*[local-name()="SegmentTemplate"]/@duration')[0])
        # segment duration calc
        self.segment_duration = duration / timescale
        # number of segments calc
        total_number_of_segments = total_duration_seconds / self.segment_duration
        total_number_of_segments = math.ceil(total_number_of_segments)
<<<<<<< HEAD
        logger.info(f"Total segments: {total_number_of_segments+1}")
=======
        logger.info(f"Total segments: {total_number_of_segments}")
>>>>>>> a48eab01
        return total_number_of_segments

    def _temp_folder_cleanup(self):
        if not self.keep_segments_after_download:
            self._delete_joined_streams()
        if not os.listdir(self.work_dir):
            os.rmdir(self.work_dir)

    def _download_segments(self):
        if self.scene_n:
            try:
                self.start_segment, self.end_segment = self.scenes_boundaries[self.scene_n - 1]
            except IndexError:
                sys.exit(f"Scene {self.scene_n} not found!")

        if not self.start_segment:
<<<<<<< HEAD
            self.start_segment = 0
=======
            self.start_segment = 1
>>>>>>> a48eab01
        if not self.end_segment:
            self.end_segment = self.total_number_of_segments

        logger.info(f"Downloading segments {self.start_segment} - {self.end_segment}")

        for stream_type in self.stream_types:
            stream_id = ""
            tqdm_desc = ""
            if stream_type == "a":
                stream_id = self.audio_stream_id
                tqdm_desc = "Audio download"
            elif stream_type == "v":
                stream_id = self.video_stream_id
                tqdm_desc = "Video download"
<<<<<<< HEAD

            # downloading init segment
            self._download_segment(stream_type, stream_id)

            # using tqdm object so we can manipulate progress
            # and display it as init segment was part of the loop
            segments_to_download = range(self.start_segment, self.end_segment + 1)
            download_bar = tqdm(total=len(segments_to_download) + 1, desc=tqdm_desc, disable=self.is_silent)
            download_bar.update()  # increment by 1
            for current_segment_number in segments_to_download:
                if not self._download_segment(stream_type, stream_id, current_segment_number=current_segment_number):
=======
            self._download_segment(stream_type, 0, stream_id)
            segments_to_download = range(self.start_segment, self.end_segment + 1)
            # using tqdm object so we can manipulate progress
            # and display it as segment 0 was part of the loop

            download_bar = tqdm(total=len(segments_to_download) + 1, desc=tqdm_desc, disable=self.is_silent)
            download_bar.update()  # increment by 1
            for current_segment_number in segments_to_download:
                if not self._download_segment(stream_type, current_segment_number, stream_id):
>>>>>>> a48eab01
                    # segment download error, trying again with a new manifest
                    self._session_prep()
                    self._get_new_manifest_url()
                    self._get_manifest_content()
<<<<<<< HEAD
                    if not self._download_segment(stream_type, stream_id, current_segment_number=current_segment_number):
=======
                    if not self._download_segment(stream_type, current_segment_number, stream_id):
>>>>>>> a48eab01
                        sys.exit(f"{stream_type}_{stream_id}_{current_segment_number} download error")
                download_bar.update()
            download_bar.close()

<<<<<<< HEAD
    def _download_segment(self, stream_type, stream_id, return_bytes=False, current_segment_number=None):
        if isinstance(current_segment_number, int):
            segment_name = f"{stream_type}_{stream_id}_{current_segment_number}"
        else:
            segment_name = f"{stream_type}i_{stream_id}"
        segment_url = f"{self.base_stream_url}/{segment_name}.mp4d"
        segment_path = os.path.join(self.work_dir, f"{segment_name}.mp4")
        if os.path.exists(segment_path) and not self.overwrite_existing_files:
            if return_bytes:
                with open(segment_path, 'rb') as segment_file:
                    content = segment_file.read()
                    segment_file.close()
                    return content
            return True
=======
    def _download_segment(self, segment_type, current_segment_number, stream_id, return_bytes=False):
        segment_file_name = f"{segment_type}_{stream_id}_{current_segment_number}.mp4"
        segment_path = os.path.join(self.work_dir, segment_file_name)
        if os.path.exists(segment_path) and not self.overwrite_existing_files:
            if return_bytes:
                with open(segment_path, 'rb') as segment_file:
                    content = segment_file.read()
                    segment_file.close()
                    return content
            return True
        if current_segment_number == 0:
            segment_url = f"{self.base_stream_url}/{segment_type}i_{stream_id}.mp4d"
        else:
            segment_url = f"{self.base_stream_url}/{segment_type}_{stream_id}_{current_segment_number}.mp4d"
>>>>>>> a48eab01
        try:
            response = self.session.get(segment_url)
        except:
            return False
        if return_bytes:
            return response.content

        if response.status_code == 404 and current_segment_number == self.total_number_of_segments:
<<<<<<< HEAD
            # just skip if the last segment does not exist
            # segment calc returns a rouded up float which is sometimes bigger than the actual number of segments
=======
            # just skip if the last segment does not exists
            # segment calc returns a rouded up float which sometimes bigger that the actual number of segments
>>>>>>> a48eab01
            self.end_segment -= 1
            return True
        if response.status_code >= 403 or not response.content:
            return False
        if not os.path.exists(self.work_dir):
            os.mkdir(self.work_dir)
        with open(segment_path, 'wb') as f:
            f.write(response.content)
        return True

    def _ffmpeg_mux_video_audio(self, video_path, audio_path):
        output_path = os.path.join(self.output_dir, f"{self.file_name}.mp4")
        cmd = f'ffmpeg -i "{video_path}" -i "{audio_path}" -y -c copy "{output_path}" -loglevel warning'

        cwd = self.ffmpeg_dir if self.ffmpeg_dir else None
        out = subprocess.run(cmd, shell=True, cwd=cwd)
        assert out.returncode == 0

        output_path_uri = Path(output_path).as_uri()
        logger.info(output_path_uri)

    def _join_files(self, files, output_path, tqdm_desc):
        join_bar = tqdm(files, desc=f"Joining {tqdm_desc}", disable=self.is_silent)
        delete_bar = tqdm(files, desc=f"Deleting {tqdm_desc}", disable=self.is_silent or self.keep_segments_after_download)
        with open(output_path, 'wb') as f:
            for segment_file_path in files:
                with open(segment_file_path, 'rb') as segment_file:
                    content = segment_file.read()
                    segment_file.close()
                    f.write(content)
                    join_bar.update()

                if not self.keep_segments_after_download:
                    os.remove(segment_file_path)
                    delete_bar.update()

        join_bar.close()
        delete_bar.close()

    def _delete_joined_streams(self):
        if os.path.exists(self.audio_stream_path):
            os.remove(self.audio_stream_path)
        if os.path.exists(self.video_stream_path):
            os.remove(self.video_stream_path)

    def _join_segments(self):
        # delete old joined streams if found
        self._delete_joined_streams()

        audio_files = []
        video_files = []
<<<<<<< HEAD
        audio_files.append(os.path.join(self.work_dir, f"ai_{self.audio_stream_id}.mp4"))
        video_files.append(os.path.join(self.work_dir, f"vi_{self.video_stream_id}.mp4"))
=======
        audio_files.append(os.path.join(self.work_dir, f"a_{self.audio_stream_id}_0.mp4"))
        video_files.append(os.path.join(self.work_dir, f"v_{self.video_stream_id}_0.mp4"))
>>>>>>> a48eab01
        for num in range(self.start_segment, self.end_segment + 1):
            audio_files.append(os.path.join(self.work_dir, f"a_{self.audio_stream_id}_{num}.mp4"))
            video_files.append(os.path.join(self.work_dir, f"v_{self.video_stream_id}_{num}.mp4"))

        # concat all audio segment data into a single file
        self._join_files(audio_files, self.audio_stream_path, tqdm_desc='audio segments')

        # concat all video segment data into a single file
        self._join_files(video_files, self.video_stream_path, tqdm_desc='video segments')


def download_movie(url):
    movie_instance = Movie(
        url,
        output_dir=args.output_dir,
        work_dir=args.work_dir,
        target_height=args.resolution,
        resolution_force=args.resolution_force,
<<<<<<< HEAD
        include_performer_names=args.include_performer_names,
=======
>>>>>>> a48eab01
        ffmpeg_dir=args.ffmpeg,
        scene_n=args.scene,
        scene_padding=args.scene_padding,
        start_segment=args.start_segment,
        end_segment=args.end_segment,
        download_covers=args.covers,
        overwrite_existing_files=args.overwrite,
        keep_segments_after_download=args.keep,
        is_silent=args.silent
    )
    movie_instance.download()


def worker(q):
    while True:
        value = q.get()
        # subtract 1 because the main thread is included
        logger.info(f"Total threads {threading.active_count() - 1} | Processing {value}")
        download_movie(value)
        q.task_done()


def convert_line_endings(file_path):
    # replacement strings
    WINDOWS_LINE_ENDING = b'\r\n'
    UNIX_LINE_ENDING = b'\n'

    with open(file_path, 'rb') as open_file:
        content = open_file.read()

    # Windows to Unix
    if WINDOWS_LINE_ENDING in content:
        content = content.replace(WINDOWS_LINE_ENDING, UNIX_LINE_ENDING)
        with open(file_path, 'wb') as open_file:
            open_file.write(content)
        logger.info('Converted list.txt to unix line endings, important for linux processing')


if __name__ == "__main__":
    # Make Ctrl-C work when deamon threads are running
    signal.signal(signal.SIGINT, signal.SIG_DFL)

    parser = argparse.ArgumentParser()
    parser.add_argument("url", help="URL of the movie")
    parser.add_argument("-o", "--output_dir", type=str, help="Specify the output directory")
    parser.add_argument("-w", "--work_dir", type=str, help="Specify the work diretory to store downloaded temporary segments in")
    parser.add_argument("-r", "--resolution", type=int, default=1,
                        help="Desired video resolution by pixel height. "
                        "If not found, the nearest lower resolution will be used. "
                        "Use 0 to select the lowest available resolution. "
                        "(default: highest available)")
    parser.add_argument("-rf", "--resolution-force", action="store_true", help="If the target resolution not available, exit with an error")
<<<<<<< HEAD
    parser.add_argument("-pfn", "--include-performer-names", action="store_true", help="Include performer names in the output filename")
=======
>>>>>>> a48eab01
    parser.add_argument("-f", "--ffmpeg", type=str, help="Specify the location of your ffmpeg directory")
    parser.add_argument("-sn", "--scene", type=int, help="Download a single scene using the relevant scene number on AEBN")
    parser.add_argument("-p", "--scene-padding", type=int, help="Set padding for scenes boundaries in seconds")
    parser.add_argument("-ss", "-start", "--start-segment", type=int, help="Specify the start segment")
    parser.add_argument("-es", "-end", "--end-segment", type=int, help="Specify the end segment")
    parser.add_argument("-c", "--covers", action="store_true", help="Download front and back covers")
    parser.add_argument("-ow", "--overwrite", action="store_true", help="Overwrite existing audio and video segments, if already present")
    parser.add_argument("-k", "--keep", action="store_true", help="Keep audio and video segments after downloading")
    parser.add_argument("-s", "--silent", action="store_true", help="Run the script in silent mode")
    parser.add_argument("-t", "--threads", type=int, help="Threads for concurrent downloads (default=5)")
    args = parser.parse_args()

    log_level = logging.ERROR if args.silent else logging.INFO

    logging.basicConfig(level=log_level, format='%(message)s')  # Set the initial logging level
    logger = logging.getLogger(__name__)  # Create a logger instance for the script

    q = queue.Queue()
    # validate the url
    result = urlparse(args.url)
    if result.scheme and result.netloc:
        download_movie(args.url)
    # if missing or invalid, check for a list.txt and download concurrently
    elif args.url == "list.txt":
        if sys.platform == 'linux':
            convert_line_endings("list.txt")  # important to have the proper newlines for linux
        file = open("list.txt")
        urllist = file.read().splitlines()  # remove the newlines
        file.close()
        while ("" in urllist):  # remove empty strings from the list (resulted from empty lines)
            urllist.remove("")

        if args.threads and logger.getEffectiveLevel() != logging.ERROR:
            while True:
                answer = input('''
\033[0;31m\033[1mWARNING: An excessive concurrent download of scenes/movies
may result in throttling and/or get your IP blocked.
HTTP requests to servers usually have rate limits, so hammering a server
will throttle your connections and cause temporary timeouts.
Be reasonable and use with caution!\033[0m
                               
Are you sure you want to continue? (Y/n) ''').casefold()
                if answer == "y" or answer == "":
                    print()
                    break
                elif answer == "n":
                    sys.exit()
                else:
                    print("Please enter y or n")
        max_threads = args.threads or 5
        # print("Using max threads", max_threads)

        for x in range(max_threads):
            t = threading.Thread(target=worker, args=(q,))
            t.daemon = True
            t.start()

        for url in urllist:
            q.put(url)

        q.join()  # wait for all the threads to finish, then continue below

        if q.empty():
            logger.info("Download queue complete")
    else:
        logger.error("Invalid URL or list.txt not passed")<|MERGE_RESOLUTION|>--- conflicted
+++ resolved
@@ -43,21 +43,14 @@
 class Movie:
     def __init__(self, url, target_height, start_segment, end_segment, ffmpeg_dir, scene_n, output_dir, work_dir,
                  scene_padding, is_silent, download_covers=False, overwrite_existing_files=False, keep_segments_after_download=False,
-<<<<<<< HEAD
                  resolution_force=False, include_performer_names=False):
-=======
-                 resolution_force=False):
->>>>>>> a48eab01
 
         self.movie_url = url
         self.output_dir = output_dir or os.getcwd()
         self.work_dir = work_dir or os.getcwd()
         self.target_height = target_height
         self.resolution_force = resolution_force
-<<<<<<< HEAD
         self.include_performer_names = include_performer_names
-=======
->>>>>>> a48eab01
         self.start_segment = start_segment
         self.end_segment = end_segment
         self.ffmpeg_dir = ffmpeg_dir
@@ -92,10 +85,7 @@
         self._get_manifest_content()
         self._parse_manifest()
         self.file_name += f" Scene {self.scene_n}" if self.scene_n else ""
-<<<<<<< HEAD
         self.file_name += " " + ", ".join(self.performers) if self.include_performer_names else ""
-=======
->>>>>>> a48eab01
         self.file_name += f" {self.target_height}p"
         logger.info(self.file_name)
         if self.scene_n:
@@ -116,13 +106,10 @@
         self.session.mount('https://', adapter)
 
         # setting random user agent
-<<<<<<< HEAD
         self.session.headers["User-Agent"] = UserAgent().random
-=======
         user_agent = UserAgent()
         random_user_agent = user_agent.random
         self.session.headers["User-Agent"] = random_user_agent
->>>>>>> a48eab01
 
     def _construct_paths(self):
         if not os.path.exists(self.output_dir):
@@ -153,14 +140,11 @@
         self.studio_name = self._remove_chars(self.studio_name)
         self.movie_name = self._remove_chars(self.movie_name)
         self.file_name = f"{self.studio_name} - {self.movie_name}"
-<<<<<<< HEAD
         if self.include_performer_names:
             if self.scene_n:
                 self.performers = content.xpath(f'(//li[@class="dts-scene-strip-stars"])[{self.scene_n}]//a/text()')
             else:
                 self.performers = content.xpath(f'//section[@id="dtsPanelStarsDetailMovie"]//a/@title')
-=======
->>>>>>> a48eab01
         if self.download_covers:
             try:
                 self.cover_front = content.xpath('//*[@class="dts-movie-boxcover-front"]//img/@src')[0].strip()
@@ -171,7 +155,6 @@
                 self._get_covers(self.cover_back, 'cover-b')
             except Exception as e:
                 logger.warning("Error fetching cover urls: ", e)
-<<<<<<< HEAD
 
     def _get_covers(self, cover_url, cover_name):
         cover_extension = os.path.splitext(cover_url)[1]
@@ -190,26 +173,6 @@
         now = time.mktime(datetime.datetime.today().timetuple())
         os.utime(output, (now, modified))
 
-=======
-
-    def _get_covers(self, cover_url, cover_name):
-        cover_extension = os.path.splitext(cover_url)[1]
-        output = os.path.join(self.target_download_dir, f'{self.file_name} {cover_name}{cover_extension}')
-
-        if os.path.isfile(output):
-            return
-
-        # Save file from http with server timestamp https://stackoverflow.com/a/58814151/3663357
-        r = self.session.get(cover_url)
-        f = open(output, "wb")
-        f.write(r.content)
-        f.close()
-        last_modified = r.headers["last-modified"]
-        modified = time.mktime(datetime.datetime(*eut.parsedate(last_modified)[:6]).timetuple())  # type: ignore
-        now = time.mktime(datetime.datetime.today().timetuple())
-        os.utime(output, (now, modified))
-
->>>>>>> a48eab01
         if os.path.isfile(output):
             logger.info("Saved cover:", output)
 
@@ -267,21 +230,12 @@
         video_streams = [(element.get('id'), int(element.get('height'))) for element in video_stream_elements]
         sorted_video_streams = sorted(video_streams, key=lambda video_stream: video_stream[1])
         return sorted_video_streams
-<<<<<<< HEAD
 
     def _find_best_good_audio_stream(self, video_streams):
         # some audio streams can be corrupted, using ffmpeg to test
         def ffmpeg_error_check(audio_bytes):
             cmd = 'ffmpeg -f mp4 -i pipe:0 -f null -'
 
-=======
-
-    def _find_best_good_audio_stream(self, video_streams):
-        # some audio streams can be corrupted, using ffmpeg to test
-        def ffmpeg_error_check(audio_bytes):
-            cmd = 'ffmpeg -f mp4 -i pipe:0 -f null -'
-
->>>>>>> a48eab01
             # Use subprocess.Popen with PIPE to create a pipe for input
             process = subprocess.Popen(cmd, shell=True, stdin=subprocess.PIPE, stderr=subprocess.PIPE)
 
@@ -295,19 +249,11 @@
             else:
                 return False  # No errors found
         for stream_id, _ in reversed(video_streams):
-<<<<<<< HEAD
             seg_init = self._download_segment("a", stream_id, return_bytes=True)
             # grab audio segment from the middle of the stream
             data_segment_number = int(self.total_number_of_segments / 2)
             seg_data = self._download_segment("a", stream_id, return_bytes=True, current_segment_number=data_segment_number)
             if not ffmpeg_error_check(seg_init + seg_data):  # type: ignore
-=======
-            seg_0 = self._download_segment("a", 0, stream_id, return_bytes=True)
-            # grab audio segment from the middle of the stream
-            data_segment_number = int(self.total_number_of_segments / 2)
-            seg_data = self._download_segment("a", data_segment_number, stream_id, return_bytes=True)
-            if not ffmpeg_error_check(seg_0 + seg_data):  # type: ignore
->>>>>>> a48eab01
                 return stream_id
             else:
                 # logger.info("Skipping bad audio stream")
@@ -342,11 +288,7 @@
         # number of segments calc
         total_number_of_segments = total_duration_seconds / self.segment_duration
         total_number_of_segments = math.ceil(total_number_of_segments)
-<<<<<<< HEAD
         logger.info(f"Total segments: {total_number_of_segments+1}")
-=======
-        logger.info(f"Total segments: {total_number_of_segments}")
->>>>>>> a48eab01
         return total_number_of_segments
 
     def _temp_folder_cleanup(self):
@@ -363,11 +305,7 @@
                 sys.exit(f"Scene {self.scene_n} not found!")
 
         if not self.start_segment:
-<<<<<<< HEAD
             self.start_segment = 0
-=======
-            self.start_segment = 1
->>>>>>> a48eab01
         if not self.end_segment:
             self.end_segment = self.total_number_of_segments
 
@@ -382,8 +320,6 @@
             elif stream_type == "v":
                 stream_id = self.video_stream_id
                 tqdm_desc = "Video download"
-<<<<<<< HEAD
-
             # downloading init segment
             self._download_segment(stream_type, stream_id)
 
@@ -394,31 +330,15 @@
             download_bar.update()  # increment by 1
             for current_segment_number in segments_to_download:
                 if not self._download_segment(stream_type, stream_id, current_segment_number=current_segment_number):
-=======
-            self._download_segment(stream_type, 0, stream_id)
-            segments_to_download = range(self.start_segment, self.end_segment + 1)
-            # using tqdm object so we can manipulate progress
-            # and display it as segment 0 was part of the loop
-
-            download_bar = tqdm(total=len(segments_to_download) + 1, desc=tqdm_desc, disable=self.is_silent)
-            download_bar.update()  # increment by 1
-            for current_segment_number in segments_to_download:
-                if not self._download_segment(stream_type, current_segment_number, stream_id):
->>>>>>> a48eab01
                     # segment download error, trying again with a new manifest
                     self._session_prep()
                     self._get_new_manifest_url()
                     self._get_manifest_content()
-<<<<<<< HEAD
                     if not self._download_segment(stream_type, stream_id, current_segment_number=current_segment_number):
-=======
-                    if not self._download_segment(stream_type, current_segment_number, stream_id):
->>>>>>> a48eab01
                         sys.exit(f"{stream_type}_{stream_id}_{current_segment_number} download error")
                 download_bar.update()
             download_bar.close()
 
-<<<<<<< HEAD
     def _download_segment(self, stream_type, stream_id, return_bytes=False, current_segment_number=None):
         if isinstance(current_segment_number, int):
             segment_name = f"{stream_type}_{stream_id}_{current_segment_number}"
@@ -433,22 +353,6 @@
                     segment_file.close()
                     return content
             return True
-=======
-    def _download_segment(self, segment_type, current_segment_number, stream_id, return_bytes=False):
-        segment_file_name = f"{segment_type}_{stream_id}_{current_segment_number}.mp4"
-        segment_path = os.path.join(self.work_dir, segment_file_name)
-        if os.path.exists(segment_path) and not self.overwrite_existing_files:
-            if return_bytes:
-                with open(segment_path, 'rb') as segment_file:
-                    content = segment_file.read()
-                    segment_file.close()
-                    return content
-            return True
-        if current_segment_number == 0:
-            segment_url = f"{self.base_stream_url}/{segment_type}i_{stream_id}.mp4d"
-        else:
-            segment_url = f"{self.base_stream_url}/{segment_type}_{stream_id}_{current_segment_number}.mp4d"
->>>>>>> a48eab01
         try:
             response = self.session.get(segment_url)
         except:
@@ -457,13 +361,8 @@
             return response.content
 
         if response.status_code == 404 and current_segment_number == self.total_number_of_segments:
-<<<<<<< HEAD
             # just skip if the last segment does not exist
             # segment calc returns a rouded up float which is sometimes bigger than the actual number of segments
-=======
-            # just skip if the last segment does not exists
-            # segment calc returns a rouded up float which sometimes bigger that the actual number of segments
->>>>>>> a48eab01
             self.end_segment -= 1
             return True
         if response.status_code >= 403 or not response.content:
@@ -515,13 +414,9 @@
 
         audio_files = []
         video_files = []
-<<<<<<< HEAD
+
         audio_files.append(os.path.join(self.work_dir, f"ai_{self.audio_stream_id}.mp4"))
         video_files.append(os.path.join(self.work_dir, f"vi_{self.video_stream_id}.mp4"))
-=======
-        audio_files.append(os.path.join(self.work_dir, f"a_{self.audio_stream_id}_0.mp4"))
-        video_files.append(os.path.join(self.work_dir, f"v_{self.video_stream_id}_0.mp4"))
->>>>>>> a48eab01
         for num in range(self.start_segment, self.end_segment + 1):
             audio_files.append(os.path.join(self.work_dir, f"a_{self.audio_stream_id}_{num}.mp4"))
             video_files.append(os.path.join(self.work_dir, f"v_{self.video_stream_id}_{num}.mp4"))
@@ -540,10 +435,7 @@
         work_dir=args.work_dir,
         target_height=args.resolution,
         resolution_force=args.resolution_force,
-<<<<<<< HEAD
         include_performer_names=args.include_performer_names,
-=======
->>>>>>> a48eab01
         ffmpeg_dir=args.ffmpeg,
         scene_n=args.scene,
         scene_padding=args.scene_padding,
@@ -596,10 +488,7 @@
                         "Use 0 to select the lowest available resolution. "
                         "(default: highest available)")
     parser.add_argument("-rf", "--resolution-force", action="store_true", help="If the target resolution not available, exit with an error")
-<<<<<<< HEAD
     parser.add_argument("-pfn", "--include-performer-names", action="store_true", help="Include performer names in the output filename")
-=======
->>>>>>> a48eab01
     parser.add_argument("-f", "--ffmpeg", type=str, help="Specify the location of your ffmpeg directory")
     parser.add_argument("-sn", "--scene", type=int, help="Download a single scene using the relevant scene number on AEBN")
     parser.add_argument("-p", "--scene-padding", type=int, help="Set padding for scenes boundaries in seconds")
