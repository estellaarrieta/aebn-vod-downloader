from setuptools import find_packages, setup

setup(
    name='aebndl',
<<<<<<< HEAD
    version='0.3.6',
=======
    version='0.4.2',
>>>>>>> cd93bb05
    packages=find_packages(),
    install_requires=[
        'lxml',
        'curl-cffi',
        'tqdm',
    ],
    entry_points={
        'console_scripts': ['aebndl = aebn_dl.cli:main']
    },
)<|MERGE_RESOLUTION|>--- conflicted
+++ resolved
@@ -2,11 +2,7 @@
 
 setup(
     name='aebndl',
-<<<<<<< HEAD
-    version='0.3.6',
-=======
     version='0.4.2',
->>>>>>> cd93bb05
     packages=find_packages(),
     install_requires=[
         'lxml',
